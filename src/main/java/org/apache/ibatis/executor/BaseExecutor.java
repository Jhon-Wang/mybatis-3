/**
 *    Copyright 2009-2018 the original author or authors.
 *
 *    Licensed under the Apache License, Version 2.0 (the "License");
 *    you may not use this file except in compliance with the License.
 *    You may obtain a copy of the License at
 *
 *       http://www.apache.org/licenses/LICENSE-2.0
 *
 *    Unless required by applicable law or agreed to in writing, software
 *    distributed under the License is distributed on an "AS IS" BASIS,
 *    WITHOUT WARRANTIES OR CONDITIONS OF ANY KIND, either express or implied.
 *    See the License for the specific language governing permissions and
 *    limitations under the License.
 */
package org.apache.ibatis.executor;

import static org.apache.ibatis.executor.ExecutionPlaceholder.EXECUTION_PLACEHOLDER;

import java.sql.Connection;
import java.sql.SQLException;
import java.sql.Statement;
import java.util.List;
import java.util.concurrent.ConcurrentLinkedQueue;

import org.apache.ibatis.cache.CacheKey;
import org.apache.ibatis.cache.impl.PerpetualCache;
import org.apache.ibatis.cursor.Cursor;
import org.apache.ibatis.executor.statement.StatementUtil;
import org.apache.ibatis.logging.Log;
import org.apache.ibatis.logging.LogFactory;
import org.apache.ibatis.logging.jdbc.ConnectionLogger;
import org.apache.ibatis.mapping.BoundSql;
import org.apache.ibatis.mapping.MappedStatement;
import org.apache.ibatis.mapping.ParameterMapping;
import org.apache.ibatis.mapping.ParameterMode;
import org.apache.ibatis.mapping.StatementType;
import org.apache.ibatis.reflection.MetaObject;
import org.apache.ibatis.reflection.factory.ObjectFactory;
import org.apache.ibatis.session.Configuration;
import org.apache.ibatis.session.LocalCacheScope;
import org.apache.ibatis.session.ResultHandler;
import org.apache.ibatis.session.RowBounds;
import org.apache.ibatis.transaction.Transaction;
import org.apache.ibatis.type.TypeHandlerRegistry;

/**
 * @author Clinton Begin
 */

/**
 * 经典模板设计模式
 * 抽象模板类
 * 抽象模板：定义一个操作中的算法骨架，而将一些步骤延迟到子类中。
 * 模板方法使得子类可以不改变一个算法的结构即可重新定义该算法的某些特定步骤。
 */
public abstract class BaseExecutor implements Executor {

  private static final Log log = LogFactory.getLog(BaseExecutor.class);

  protected Transaction transaction;
  protected Executor wrapper;

  protected ConcurrentLinkedQueue<DeferredLoad> deferredLoads;
  protected PerpetualCache localCache;
  protected PerpetualCache localOutputParameterCache;
  protected Configuration configuration;

  protected int queryStack;
  private boolean closed;

  protected BaseExecutor(Configuration configuration, Transaction transaction) {
    this.transaction = transaction;
    this.deferredLoads = new ConcurrentLinkedQueue<>();
    this.localCache = new PerpetualCache("LocalCache");
    this.localOutputParameterCache = new PerpetualCache("LocalOutputParameterCache");
    this.closed = false;
    this.configuration = configuration;
    this.wrapper = this;
  }

  @Override
  public Transaction getTransaction() {
    if (closed) {
      throw new ExecutorException("Executor was closed.");
    }
    return transaction;
  }

  @Override
  public void close(boolean forceRollback) {
    try {
      try {
        rollback(forceRollback);
      } finally {
        if (transaction != null) {
          transaction.close();
        }
      }
    } catch (SQLException e) {
      // Ignore.  There's nothing that can be done at this point.
      log.warn("Unexpected exception on closing transaction.  Cause: " + e);
    } finally {
      transaction = null;
      deferredLoads = null;
      localCache = null;
      localOutputParameterCache = null;
      closed = true;
    }
  }

  @Override
  public boolean isClosed() {
    return closed;
  }

  @Override
  public int update(MappedStatement ms, Object parameter) throws SQLException {
    ErrorContext.instance().resource(ms.getResource()).activity("executing an update").object(ms.getId());
    if (closed) {
      throw new ExecutorException("Executor was closed.");
    }
    clearLocalCache();
    return doUpdate(ms, parameter);
  }

  @Override
  public List<BatchResult> flushStatements() throws SQLException {
    return flushStatements(false);
  }

  /**
   * 是否需要回滚
   * @param isRollBack
   * @return
   * @throws SQLException
   */
  public List<BatchResult> flushStatements(boolean isRollBack) throws SQLException {
    if (closed) {
      throw new ExecutorException("Executor was closed.");
    }
    return doFlushStatements(isRollBack);
  }

  /**
<<<<<<< HEAD
   * 一级缓存开启时的查询
=======
   *  开启一级缓存 执行查询
>>>>>>> 7fa7a038
   * @param ms
   * @param parameter
   * @param rowBounds
   * @param resultHandler
   * @param <E>
   * @return
   * @throws SQLException
   */
  @Override
  public <E> List<E> query(MappedStatement ms, Object parameter, RowBounds rowBounds, ResultHandler resultHandler) throws SQLException {
    BoundSql boundSql = ms.getBoundSql(parameter);
    //计算缓存
    CacheKey key = createCacheKey(ms, parameter, rowBounds, boundSql);
    //执行查询
    return query(ms, parameter, rowBounds, resultHandler, key, boundSql);
 }

  /**
<<<<<<< HEAD
   * 具体查询
=======
   * 执行查询
>>>>>>> 7fa7a038
   * @param ms
   * @param parameter
   * @param rowBounds
   * @param resultHandler
   * @param key
   * @param boundSql
<<<<<<< HEAD
   * @param <E>
=======
>>>>>>> 7fa7a038
   * @return
   * @throws SQLException
   */
  @SuppressWarnings("unchecked")
  @Override
  public <E> List<E> query(MappedStatement ms, Object parameter, RowBounds rowBounds, ResultHandler resultHandler, CacheKey key, BoundSql boundSql) throws SQLException {
    ErrorContext.instance().resource(ms.getResource()).activity("executing a query").object(ms.getId());
    if (closed) {
      throw new ExecutorException("Executor was closed.");
    }
    if (queryStack == 0 && ms.isFlushCacheRequired()) {
      clearLocalCache();
    }
    List<E> list;
    try {
      queryStack++;
<<<<<<< HEAD
      //获取缓存内容
=======
      //获取一级缓存
>>>>>>> 7fa7a038
      list = resultHandler == null ? (List<E>) localCache.getObject(key) : null;
      //如果一级缓存存在
      if (list != null) {
        handleLocallyCachedOutputParameters(ms, key, parameter, boundSql);
      } else {
        //不存在缓存 直接从数据库查询数据
        list = queryFromDatabase(ms, parameter, rowBounds, resultHandler, key, boundSql);
      }
    } finally {
      queryStack--;
    }
    if (queryStack == 0) {
      for (DeferredLoad deferredLoad : deferredLoads) {
        deferredLoad.load();
      }
      // issue #601
      deferredLoads.clear();
<<<<<<< HEAD
      //如果一级缓存范围是STATEMENT 那么清理一级缓存
=======
      //获取一级缓存范围如果不是SESSION N那么清空缓存
>>>>>>> 7fa7a038
      if (configuration.getLocalCacheScope() == LocalCacheScope.STATEMENT) {
        // issue #482
        clearLocalCache();
      }
    }
    return list;
  }

  /**
   * 查询光标
   * @param ms
   * @param parameter
   * @param rowBounds
   * @return
   * @throws SQLException
   */
  @Override
  public <E> Cursor<E> queryCursor(MappedStatement ms, Object parameter, RowBounds rowBounds) throws SQLException {
    BoundSql boundSql = ms.getBoundSql(parameter);
    return doQueryCursor(ms, parameter, rowBounds, boundSql);
  }

  /**
   * 默认加载
   * @param ms
   * @param resultObject
   * @param property
   * @param key
   * @param targetType
   */
  @Override
  public void deferLoad(MappedStatement ms, MetaObject resultObject, String property, CacheKey key, Class<?> targetType) {
    if (closed) {
      throw new ExecutorException("Executor was closed.");
    }
    DeferredLoad deferredLoad = new DeferredLoad(resultObject, property, key, localCache, configuration, targetType);
    if (deferredLoad.canLoad()) {
      deferredLoad.load();
    } else {
      deferredLoads.add(new DeferredLoad(resultObject, property, key, localCache, configuration, targetType));
    }
  }

  /**
<<<<<<< HEAD
   * 缓存键创建
=======
   * 创建CacheKey
>>>>>>> 7fa7a038
   * @param ms
   * @param parameterObject
   * @param rowBounds
   * @param boundSql
   * @return
   */
  @Override
  public CacheKey createCacheKey(MappedStatement ms, Object parameterObject, RowBounds rowBounds, BoundSql boundSql) {
    if (closed) {
      throw new ExecutorException("Executor was closed.");
    }
    CacheKey cacheKey = new CacheKey();
    cacheKey.update(ms.getId());
    cacheKey.update(rowBounds.getOffset());
    cacheKey.update(rowBounds.getLimit());
    cacheKey.update(boundSql.getSql());
    List<ParameterMapping> parameterMappings = boundSql.getParameterMappings();
    TypeHandlerRegistry typeHandlerRegistry = ms.getConfiguration().getTypeHandlerRegistry();
    // mimic DefaultParameterHandler logic
    for (ParameterMapping parameterMapping : parameterMappings) {
      if (parameterMapping.getMode() != ParameterMode.OUT) {
        Object value;
        String propertyName = parameterMapping.getProperty();
        if (boundSql.hasAdditionalParameter(propertyName)) {
          value = boundSql.getAdditionalParameter(propertyName);
        } else if (parameterObject == null) {
          value = null;
        } else if (typeHandlerRegistry.hasTypeHandler(parameterObject.getClass())) {
          value = parameterObject;
        } else {
          MetaObject metaObject = configuration.newMetaObject(parameterObject);
          value = metaObject.getValue(propertyName);
        }
        cacheKey.update(value);
      }
    }
    if (configuration.getEnvironment() != null) {
      // issue #176
      cacheKey.update(configuration.getEnvironment().getId());
    }
    return cacheKey;
  }

  /**
   * 是否已经缓存
   * @param ms
   * @param key
   * @return
   */
  @Override
  public boolean isCached(MappedStatement ms, CacheKey key) {
    return localCache.getObject(key) != null;
  }

  /**
   * 提交
   * @param required
   * @throws SQLException
   */
  @Override
  public void commit(boolean required) throws SQLException {
    if (closed) {
      throw new ExecutorException("Cannot commit, transaction is already closed");
    }
    clearLocalCache();
    flushStatements();
    if (required) {
      transaction.commit();
    }
  }

  /**
   * 回滚
   * @param required
   * @throws SQLException
   */
  @Override
  public void rollback(boolean required) throws SQLException {
    if (!closed) {
      try {
        clearLocalCache();
        flushStatements(true);
      } finally {
        if (required) {
          transaction.rollback();
        }
      }
    }
  }

  /**
   * 清除一级缓存
   */
  @Override
  public void clearLocalCache() {
    if (!closed) {
      localCache.clear();
      localOutputParameterCache.clear();
    }
  }

  /**
   * 执行更新
   * @param ms 
   * @param parameter
   * @return
   * @throws SQLException
   */
  protected abstract int doUpdate(MappedStatement ms, Object parameter)
      throws SQLException;

  /**
   * 执行清除
   * @param isRollback
   * @return
   * @throws SQLException
   */
  protected abstract List<BatchResult> doFlushStatements(boolean isRollback)
      throws SQLException;

  protected abstract <E> List<E> doQuery(MappedStatement ms, Object parameter, RowBounds rowBounds, ResultHandler resultHandler, BoundSql boundSql)
      throws SQLException;

  protected abstract <E> Cursor<E> doQueryCursor(MappedStatement ms, Object parameter, RowBounds rowBounds, BoundSql boundSql)
      throws SQLException;

  protected void closeStatement(Statement statement) {
    if (statement != null) {
      try {
        if (!statement.isClosed()) {
          statement.close();
        }
      } catch (SQLException e) {
        // ignore
      }
    }
  }

  /**
   * Apply a transaction timeout.
   * @param statement a current statement
   * @throws SQLException if a database access error occurs, this method is called on a closed <code>Statement</code>
   * @since 3.4.0
   * @see StatementUtil#applyTransactionTimeout(Statement, Integer, Integer)
   */
  protected void applyTransactionTimeout(Statement statement) throws SQLException {
    StatementUtil.applyTransactionTimeout(statement, statement.getQueryTimeout(), transaction.getTimeout());
  }

  /**
   * 软件
   * @param ms
   * @param key
   * @param parameter
   * @param boundSql
   */
  private void handleLocallyCachedOutputParameters(MappedStatement ms, CacheKey key, Object parameter, BoundSql boundSql) {
    if (ms.getStatementType() == StatementType.CALLABLE) {
      final Object cachedParameter = localOutputParameterCache.getObject(key);
      if (cachedParameter != null && parameter != null) {
        final MetaObject metaCachedParameter = configuration.newMetaObject(cachedParameter);
        final MetaObject metaParameter = configuration.newMetaObject(parameter);
        for (ParameterMapping parameterMapping : boundSql.getParameterMappings()) {
          if (parameterMapping.getMode() != ParameterMode.IN) {
            final String parameterName = parameterMapping.getProperty();
            final Object cachedValue = metaCachedParameter.getValue(parameterName);
            metaParameter.setValue(parameterName, cachedValue);
          }
        }
      }
    }
  }

  /**
   * 将查询结果缓存起来
   * @param ms
   * @param parameter
   * @param rowBounds
   * @param resultHandler
   * @param key
   * @param boundSql
   * @param <E>
   * @return
   * @throws SQLException
   */
  private <E> List<E> queryFromDatabase(MappedStatement ms, Object parameter, RowBounds rowBounds, ResultHandler resultHandler, CacheKey key, BoundSql boundSql) throws SQLException {
    List<E> list;
    localCache.putObject(key, EXECUTION_PLACEHOLDER);
    try {
      list = doQuery(ms, parameter, rowBounds, resultHandler, boundSql);
    } finally {
      localCache.removeObject(key);
    }
    localCache.putObject(key, list);
    if (ms.getStatementType() == StatementType.CALLABLE) {
      localOutputParameterCache.putObject(key, parameter);
    }
    return list;
  }

  protected Connection getConnection(Log statementLog) throws SQLException {
    Connection connection = transaction.getConnection();
    if (statementLog.isDebugEnabled()) {
      return ConnectionLogger.newInstance(connection, statementLog, queryStack);
    } else {
      return connection;
    }
  }

  @Override
  public void setExecutorWrapper(Executor wrapper) {
    this.wrapper = wrapper;
  }
  
  private static class DeferredLoad {

    private final MetaObject resultObject;
    private final String property;
    private final Class<?> targetType;
    private final CacheKey key;
    private final PerpetualCache localCache;
    private final ObjectFactory objectFactory;
    private final ResultExtractor resultExtractor;

    // issue #781
    public DeferredLoad(MetaObject resultObject,
                        String property,
                        CacheKey key,
                        PerpetualCache localCache,
                        Configuration configuration,
                        Class<?> targetType) {
      this.resultObject = resultObject;
      this.property = property;
      this.key = key;
      this.localCache = localCache;
      this.objectFactory = configuration.getObjectFactory();
      this.resultExtractor = new ResultExtractor(configuration, objectFactory);
      this.targetType = targetType;
    }

    public boolean canLoad() {
      return localCache.getObject(key) != null && localCache.getObject(key) != EXECUTION_PLACEHOLDER;
    }

    public void load() {
      @SuppressWarnings( "unchecked" )
      // we suppose we get back a List
      List<Object> list = (List<Object>) localCache.getObject(key);
      Object value = resultExtractor.extractObjectFromList(list, targetType);
      resultObject.setValue(property, value);
    }

  }

}<|MERGE_RESOLUTION|>--- conflicted
+++ resolved
@@ -143,11 +143,7 @@
   }
 
   /**
-<<<<<<< HEAD
    * 一级缓存开启时的查询
-=======
-   *  开启一级缓存 执行查询
->>>>>>> 7fa7a038
    * @param ms
    * @param parameter
    * @param rowBounds
@@ -166,21 +162,14 @@
  }
 
   /**
-<<<<<<< HEAD
    * 具体查询
-=======
-   * 执行查询
->>>>>>> 7fa7a038
    * @param ms
    * @param parameter
    * @param rowBounds
    * @param resultHandler
    * @param key
    * @param boundSql
-<<<<<<< HEAD
    * @param <E>
-=======
->>>>>>> 7fa7a038
    * @return
    * @throws SQLException
    */
@@ -197,11 +186,7 @@
     List<E> list;
     try {
       queryStack++;
-<<<<<<< HEAD
       //获取缓存内容
-=======
-      //获取一级缓存
->>>>>>> 7fa7a038
       list = resultHandler == null ? (List<E>) localCache.getObject(key) : null;
       //如果一级缓存存在
       if (list != null) {
@@ -219,11 +204,7 @@
       }
       // issue #601
       deferredLoads.clear();
-<<<<<<< HEAD
       //如果一级缓存范围是STATEMENT 那么清理一级缓存
-=======
-      //获取一级缓存范围如果不是SESSION N那么清空缓存
->>>>>>> 7fa7a038
       if (configuration.getLocalCacheScope() == LocalCacheScope.STATEMENT) {
         // issue #482
         clearLocalCache();
@@ -268,11 +249,7 @@
   }
 
   /**
-<<<<<<< HEAD
    * 缓存键创建
-=======
-   * 创建CacheKey
->>>>>>> 7fa7a038
    * @param ms
    * @param parameterObject
    * @param rowBounds
